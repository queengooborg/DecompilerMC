#!/usr/bin/env python3
import argparse
import datetime
import glob
import hashlib
import json
import os
import random
import shutil
import subprocess
import sys
import time
import traceback
import urllib.request
import zipfile
from os.path import join, split
from pathlib import Path
from shutil import which
from subprocess import CalledProcessError
from typing import Literal, TypeAlias, Union
from urllib.error import HTTPError, URLError

if sys.version_info < (3, 7): raise OSError("Python verson must be 3.7 or above.")

SPECIAL_SOURCE_VERSION = "1.11.4"
MANIFEST_LOCATION = "https://piston-meta.mojang.com/mc/game/version_manifest_v2.json"
CLIENT = "client"
SERVER = "server"
<<<<<<< HEAD
DECOMPILERS = {
    "fernflower": {},
    "cfr": {"version": "0.152"}
}
=======
SideType: TypeAlias = Literal['client', 'server']
PATH_TO_ROOT_DIR = Path(os.path.dirname(sys.argv[0]))
>>>>>>> 747d6728

cwd = Path(__file__).parent

def get_minecraft_path() -> Path:
    if sys.platform.startswith('linux'):
        return Path("~", ".minecraft")
    elif sys.platform.startswith('win'):
        return Path("~", "AppData", "Roaming", ".minecraft")
    elif sys.platform.startswith('darwin'):
<<<<<<< HEAD
        return Path("~/Library/Application Support/minecraft")
    else:
        raise Exception(f"Unknown platform: {sys.platform}")
=======
        return Path("~", "Library", "Application Support", "minecraft")
    raise RuntimeError(f"Platform {sys.platform} is not supported.")
>>>>>>> 747d6728


mc_path = get_minecraft_path()


def str2bool(v: str | bool) -> bool:
    if isinstance(v, bool):
        return v
    if v.lower() in ('yes', 'true', 't', 'y', '1'):
        return True
    elif v.lower() in ('no', 'false', 'f', 'n', '0'):
        return False
    raise argparse.ArgumentTypeError(f'Could not convert {v} to a Boolean value.')

def is_file_outdated(path):
    creation_time = datetime.datetime.fromtimestamp(os.path.getctime(path))
    yesterday = datetime.datetime.now() - datetime.timedelta(days=1)
    return creation_time < yesterday

<<<<<<< HEAD
def check_java():
    """Check for a Java installation"""
=======
def check_java() -> None:
    """Check for Java and setup the proper directory if needed."""
    results = []
>>>>>>> 747d6728
    if sys.platform.startswith('win'):
        # Check Windows registry
        import winreg

        for flag in [winreg.KEY_WOW64_64KEY, winreg.KEY_WOW64_32KEY]:
            try:
                k = winreg.OpenKey(winreg.HKEY_LOCAL_MACHINE, r'Software\JavaSoft\Java Development Kit', 0,
                                   winreg.KEY_READ | flag)
                version, _ = winreg.QueryValueEx(k, 'CurrentVersion')
                k.Close()
                k = winreg.OpenKey(winreg.HKEY_LOCAL_MACHINE,
                                   r'Software\JavaSoft\Java Development Kit\%s' % version, 0,
                                   winreg.KEY_READ | flag)
                path, _ = winreg.QueryValueEx(k, 'JavaHome')
                k.Close()
                path = join(str(path), 'bin')
                subprocess.run(['"%s"' % join(path, 'java'), ' -version'], stdout=open(os.devnull, 'w'),
                               stderr=subprocess.STDOUT, check=True)
                return True
            except (CalledProcessError, OSError):
                pass

        # Check for global installation
        try:
            subprocess.run(['java', '-version'], stdout=open(os.devnull, 'w'), stderr=subprocess.STDOUT, check=True)
            return True
        except (CalledProcessError, OSError):
            pass

        # Check in known installation paths
        if which('java.exe', path=os.environ['ProgramW6432']) or \
            which('java.exe', path=os.environ['ProgramFiles']) or \
            which('java.exe', path=os.environ['ProgramFiles(x86)']):
            return True

    elif sys.platform.startswith('linux') or sys.platform.startswith('darwin'):
<<<<<<< HEAD
        # Check for global installation
        try:
            subprocess.run(['java', '-version'], stdout=open(os.devnull, 'w'), stderr=subprocess.STDOUT, check=True)
            return True
        except (CalledProcessError, OSError):
            pass

        # Check in known installation paths
        if which('java', path='/usr/bin') or which('java', path='/usr/local/bin') or which('java', path='/opt'):
            return True

    else:
        raise Exception(f"Unknown platform: {sys.platform}")
    
    raise Exception('Java JDK is not installed! Please install java JDK from https://java.oracle.com or OpenJDK.')


def get_global_manifest(quiet):
    version_manifest = cwd / "versions" / "version_manifest.json"
    if version_manifest.exists() and version_manifest.is_file() and not is_file_outdated(version_manifest):
        if not quiet:
            print("Manifest already exists, not downloading again")
        return
    download_file(MANIFEST_LOCATION, version_manifest, quiet)


def download_file(url, filename, quiet=True):
=======
        if not results:
            try:
                subprocess.run(['java', '-version'], stdout=open(os.devnull, 'w'), stderr=subprocess.STDOUT, check=True)
                results.append('')
            except (CalledProcessError, OSError):
                pass
        if not results:
            results.append(which('java', path='/usr/bin'))
        if not results:
            results.append(which('java', path='/usr/local/bin'))
        if not results:
            results.append(which('java', path='/opt'))
    results = [path for path in results if path is not None]
    if not results:
        raise RuntimeError(
            'Java JDK is not installed! Please install a Java JDK from https://java.oracle.com, or install OpenJDK.')


def get_global_manifest(quiet) -> None:
    versionManifsetPath = (PATH_TO_ROOT_DIR / "versions" / "version_manifest.json")
    if versionManifsetPath.is_file():
        if not quiet:
            print(
                f"Manifest already exists; not downloading again. If another manifest is wanted, please delete manually before running the program (location: {versionManifsetPath}).")
        return
    download_file(MANIFEST_LOCATION, versionManifsetPath, quiet)


def download_file(url, filename: Path, quiet) -> None:
>>>>>>> 747d6728
    try:
        if not quiet:
            print(f'Downloading {url} to {filename}...')
        f = urllib.request.urlopen(url)
        if filename.exists():
            filename.unlink()
        filename.parent.mkdir(parents=True, exist_ok=True)
        with open(filename, 'wb+') as local_file:
            local_file.write(f.read())
<<<<<<< HEAD
            if not quiet:
                print(f'Downloaded {filename} successfully!')
    except (HTTPError, URLError) as e:
        if Path(filename).exists():
            if not quiet:
                print(f'Failed to download {filename}, using cached version')
            return
        raise e


def get_latest_version():
    path_to_json = cwd / "tmp" / "manifest.json"
=======
    except HTTPError as e:
        raise RuntimeError(f'HTTP Error: {e}')
    except URLError as e:
        raise RuntimeError(f'URL Error: {e}')


def get_latest_version() -> tuple[str, str]:
    path_to_json = (PATH_TO_ROOT_DIR / 'manifest.json')
>>>>>>> 747d6728
    download_file(MANIFEST_LOCATION, path_to_json, True)
    snapshot = None
    release = None
    if path_to_json.is_file():
        path_to_json = path_to_json.resolve()
        with open(path_to_json) as f:
            versions = json.load(f)["latest"]
<<<<<<< HEAD
            if versions and versions.get("release") and versions.get("release"):
                version = versions.get("release")
                snapshot = versions.get("snapshot")
    return snapshot, version


def get_version_manifest(target_version, quiet):
    version_json = cwd / "versions" / target_version / "version.json"
    if version_json.exists() and version_json.is_file():
        if not quiet:
            print("Version manifest already exists, not downloading again")
        return
    version_manifest = cwd / "versions" / "version_manifest.json"
    if not (version_manifest.exists() and version_manifest.is_file()):
        raise Exception('Missing manifest file: version.json')
    
    version_manifest = version_manifest.resolve()
    with open(version_manifest) as f:
        versions = json.load(f)["versions"]
        for version in versions:
            if version.get("id") and version.get("id") == target_version and version.get("url"):
                download_file(version.get("url"), version_json, quiet)
                break


def sha256(fname: Union[Union[str, bytes], int]):
    import hashlib
=======
            if versions and versions.get("release"):
                release: str = versions.get("release")
            if versions and versions.get("snapshot"):
                snapshot: str = versions.get("snapshot")
    path_to_json.unlink()
    if release is None:
        raise RuntimeError("Could not get latest release. Please refresh cache.")
    if snapshot is None:
        raise RuntimeError("Could not get latest snapshot. Please refresh cache.")
    return snapshot, release


def get_version_manifest(target_version: str, quiet) -> None:
    version_path = (PATH_TO_ROOT_DIR / "versions" / target_version / "version.json")
    if version_path.is_file():
        if not quiet:
            print(
                f"Version manifest already exists; not downloading again. If another version manifest is wanted, please delete manually before running the program (location: {version_path}).")
        return
    path_to_json = (PATH_TO_ROOT_DIR / "versions" / "version_manifest.json")
    if not path_to_json.exists() or not path_to_json.is_file(): raise RuntimeError(
        f'Missing manifest file: {path_to_json}')
    path_to_json = path_to_json.resolve()
    with open(path_to_json) as f:
        versions = json.load(f)["versions"]
        for version in versions:
            if version.get("id") and version.get("id") == target_version and version.get("url"):
                download_file(version.get("url"), version_path, quiet)
                break


def sha256(fname: Union[Union[str, bytes], int]) -> str:
>>>>>>> 747d6728
    hash_sha256 = hashlib.sha256()
    with open(fname, "rb") as f:
        for chunk in iter(lambda: f.read(4096), b""):
            hash_sha256.update(chunk)
    return hash_sha256.hexdigest()


<<<<<<< HEAD
def get_version_jar(target_version, side, quiet):
    version_json = cwd / "versions" / target_version / "version.json"
    jar_path = cwd / "versions" / target_version / f"{side}.jar"
    if jar_path.exists() and jar_path.is_file():
        if not quiet:
            print(f"{jar_path} already exists, not downloading again")
        return
    if not (version_json.exists() and version_json.is_file()):
        raise Exception('ERROR: Missing manifest file: version.json')

    with open(version_json) as f:
        jsn = json.load(f)
        if not (jsn.get("downloads") and jsn.get("downloads").get(side) and jsn.get("downloads").get(side).get("url")):
            raise Exception("Could not download jar, missing fields")

        download_file(jsn.get("downloads").get(side).get("url"), jar_path, quiet)
        # In case the server is newer than 21w39a you need to actually extract it first from the archive
        if side == SERVER:
            if not Path(jar_path).exists():
                raise Exception(f"Jar was maybe downloaded but not located, this is a failure, check path at {jar_path}")

            with zipfile.ZipFile(jar_path, mode="r") as z:
                content = None
                try:
                    content = z.read("META-INF/versions.list")
=======
def get_version_jar(target_version: str, side: SideType, quiet) -> None:
    path_to_json = (PATH_TO_ROOT_DIR / "versions" / target_version / "version.json")
    target_side_path = (PATH_TO_ROOT_DIR / "versions" / target_version / f"{side}.jar")
    if target_side_path.is_file():
        if not quiet:
            print(
                f"Version jar already exists; not downloading again. If another version jar is wanted, please delete manually before running the program (location: {target_side_path}).")
        return
    if not path_to_json.exists() or not path_to_json.is_file(): raise RuntimeError(
        f'Missing manifest file: {path_to_json}')
    path_to_json = path_to_json.resolve()
    with open(path_to_json) as f:
        jsn = json.load(f)
        if not jsn.get("downloads") or not jsn.get("downloads").get(side) or not jsn.get("downloads").get(side).get(
            "url"):
            raise RuntimeError("Could not download jar, missing fields")
        download_file(jsn.get("downloads").get(side).get("url"), target_side_path, quiet)
        # In case the server is newer than 21w39a you need to actually extract it first from the archive
        if side == SERVER:
            if not target_side_path.exists():
                raise RuntimeError(
                    f"Jar was maybe downloaded but not located, this is a failure, check path at {target_side_path}")
            with zipfile.ZipFile(target_side_path, mode="r") as z:
                content = None
                try:
                    content = z.read(Path(f"META-INF", "versions.list"))
>>>>>>> 747d6728
                except Exception as _:
                    # we don't have a versions.list in it
                    pass
                if content is not None:
                    element = content.split(b"\t")
                    if len(element) != 3:
<<<<<<< HEAD
                        raise Exception(f"Jar should be extracted but version list is not in the correct format, expected 3 fields, got {len(element)} for {content}")
=======
                        raise RuntimeError(
                            f"Jar should be extracted but version list is not in the correct format, expected 3 fields, got {len(element)} for {content}")
>>>>>>> 747d6728
                    version_hash = element[0].decode()
                    version = element[1].decode()
                    path = element[2].decode()
                    if version != target_version and not quiet:
<<<<<<< HEAD
                        print(f"Warning, version is not identical to the one targeted got {version} exepected {target_version}")
                    new_jar_path = f"versions/{target_version}"
                    new_jar_path = z.extract(f"META-INF/versions/{path}", new_jar_path)
                    if not Path(new_jar_path).exists():
                        raise Exception(f"New {side} jar could not be extracted from archive at {new_jar_path}, failure")
                    file_hash = sha256(new_jar_path)
                    if file_hash != version_hash:
                        raise Exception(f"Extracted file hash and expected hash did not match up, got {file_hash} expected {version_hash}")
                    shutil.move(new_jar_path, jar_path)
                    shutil.rmtree(f"versions/{target_version}/META-INF")            
=======
                        print(
                            f"Warning: received version ({version}) does not match the targeted version ({target_version}).")
                    new_jar_path = (PATH_TO_ROOT_DIR / "versions" / target_version)
                    try:
                        new_jar_path = z.extract(Path("META-INF", "versions", path), new_jar_path)
                    except Exception as e:
                        raise RuntimeError(f"Could not extract to {new_jar_path}: {e}")
                    if not (PATH_TO_ROOT_DIR / new_jar_path).exists():
                        raise RuntimeError(f"New {side} jar could not be extracted from archive at {new_jar_path}.")
                    file_hash = sha256(new_jar_path)
                    if file_hash != version_hash:
                        raise RuntimeError(
                            f"Extracted file's hash ({file_hash}) and expected hash ({version_hash}) did not match.")
                    try:
                        shutil.move((PATH_TO_ROOT_DIR / new_jar_path), target_side_path)
                        shutil.rmtree((PATH_TO_ROOT_DIR / "versions" / target_version / "META-INF"))
                    except Exception as e:
                        raise RuntimeError("Exception while removing the temp file", e)
>>>>>>> 747d6728
    if not quiet:
        print("Done!")


<<<<<<< HEAD
def get_mappings(version, side, quiet):
    mappings_file = cwd / "mappings" / version / f"{side}.txt"
    converted_mappings_file = cwd / "mappings" / version / f"{side}.tsrg"
    if (mappings_file.exists() and mappings_file.is_file()) or (converted_mappings_file.exists() and converted_mappings_file.is_file()):
        if not quiet:
            print("Mappings already exist, not downloading again")
        return
    version_json = cwd / "versions" / version / "version.json"
    if version_json.exists() and version_json.is_file():
        if not quiet:
            print(f'Found {version}.json')
        with open(version_json) as f:
            jfile = json.load(f)
            url = jfile['downloads'].get(f'{side}_mappings', {}).get('url')
            if not url:
                raise Exception(f'Error: {side} mappings for {version} not available from version.json')
            if not quiet:
                print(f'Downloading the mappings for {version}...')
            download_file(url, mappings_file, quiet)
    else:
        raise Exception('ERROR: Missing manifest file: version.json')
=======
def get_mappings(version: str, side: SideType, quiet) -> None:
    versionSidePath = (PATH_TO_ROOT_DIR / "mappings" / version / f"{side}.txt")
    if versionSidePath.is_file():
        if not quiet:
            print(
                f"Mappings already exist; not downloading again. If other mappings are wanted, please delete manually before running the program (location: {versionSidePath}).")
        return
    path_to_json = (PATH_TO_ROOT_DIR / "versions" / version / "version.json")
    if not path_to_json.exists() or not path_to_json.is_file():
        raise RuntimeError(f'Missing manifest file: {path_to_json}')
    if not quiet:
        print(f'Found {path_to_json}')
    path_to_json = path_to_json.resolve()
    with open(path_to_json) as f:
        jfile = json.load(f)
        url = jfile['downloads']
        if side == CLIENT:  # client:
            if 'client_mappings' not in url or 'url' not in url['client_mappings']:
                # TODO: Clean up failed run before raising
                raise RuntimeError(f'Could not find client mappings for {version}')
            url = url['client_mappings']['url']
        elif side == SERVER:  # server
            if 'server_mappings' not in url or 'url' not in url['server_mappings']:
                # TODO: Clean up failed run before raising
                raise RuntimeError(f'Could not find server mappings for {version}')
            url = url['server_mappings']['url']
        else:
            raise RuntimeError('Type not recognized.')
        if not quiet:
            print(f'Downloading the mappings for {version}...')
        download_file(url,
                      (PATH_TO_ROOT_DIR / "mappings" / version / f"{'client' if side == CLIENT else 'server'}.txt"),
                      quiet)
>>>>>>> 747d6728


def remap(version: str, side: SideType, quiet) -> None:
    if not quiet:
        print('=== Remapping jar using SpecialSource ====')
    t = time.time()
<<<<<<< HEAD
    path = cwd / "versions" / version / f"{side}.jar"
    # that part will not be assured by arguments
    if not path.exists() or not path.is_file():
        path_temp = (mc_path / "versions" / version / f"{version}.jar").expanduser()
        if path_temp.exists() and path_temp.is_file():
            r = input("Error, defaulting to client.jar from your local Minecraft folder, continue? (y/n)") or "y"
=======
    path = (PATH_TO_ROOT_DIR / "versions" / version / f"{side}.jar")
    # that part will not be assured by arguments
    if not path.exists() or not path.is_file():
        path_temp = (mc_path / "versions" / version / f"{version}.jar").expanduser()
        if path_temp.is_file():
            # TODO: Automate choice if auto mode is enabled
            r = input("Error: defaulting to client.jar from your local Minecraft folder. Continue? (y/n)") or "y"
>>>>>>> 747d6728
            if r != "y":
                # TODO: Replace with something else
                sys.exit(-1)
            path = path_temp
<<<<<<< HEAD
    mapp = cwd / "mappings" / version / f"{side}.tsrg"
    specialsource = cwd / "lib" / f"SpecialSource-{SPECIAL_SOURCE_VERSION}.jar"
    if not (path.exists() and mapp.exists() and specialsource.exists() and path.is_file() and mapp.is_file() and specialsource.is_file()):
       raise Exception(f'ERROR: Missing files: ./lib/SpecialSource-{SPECIAL_SOURCE_VERSION}.jar or mappings/{version}/{side}.tsrg or versions/{version}/{side}.jar')
    path = path.resolve()
    mapp = mapp.resolve()
    specialsource = specialsource.resolve()
    outpath = cwd / "src" / f"{version}-{side}-temp.jar"
    subprocess.run(['java',
                    '-jar', str(specialsource),
                    '--in-jar', str(path),
                    '--out-jar', str(outpath),
                    '--srg-in', str(mapp),
                    "--kill-lvt"  # kill snowmen
                    ], check=True, capture_output=quiet)
    if not quiet:
        print(f'- New -> {version}-{side}-temp.jar')
=======
    if not path.exists() or not path.is_file():
        raise RuntimeError(f'Missing file: {path}')
    path = path.resolve()

    mapp = (PATH_TO_ROOT_DIR / "mappings" / version / f"{side}.tsrg")
    if not mapp.exists() or not mapp.is_file():
        raise RuntimeError(f'Missing file: {mapp}')
    mapp = mapp.resolve()

    special_source_path = (PATH_TO_ROOT_DIR / "lib" / f"SpecialSource-{SPECIAL_SOURCE_VERSION}.jar")
    if not special_source_path.exists() or not special_source_path.is_file():
        raise RuntimeError(f'Missing file: {special_source_path}')
    special_source_path = special_source_path.resolve()
    out_jar_path = (PATH_TO_ROOT_DIR / "src" / f"{version}-{side}-temp.jar")

    subprocess.run(['java',
                    '-jar', special_source_path.__str__(),
                    '--in-jar', path.__str__(),
                    '--out-jar', out_jar_path,
                    '--srg-in', mapp.__str__(),
                    "--kill-lvt"  # kill snowmen
                    ], check=True, capture_output=quiet)
    if not quiet:
        print(f'Created {out_jar_path}.')
>>>>>>> 747d6728
        t = time.time() - t
        print('Done in %.1fs' % t)


<<<<<<< HEAD
def decompile_fernflower(decompiled_version, version, side, quiet, force):
    if not quiet:
        print('=== Decompiling using FernFlower (silent) ===')
    t = time.time()
    path = cwd / "src" / f"{version}-{side}-temp.jar"
    fernflower = cwd / "lib" / "fernflower.jar"
    if not (path.exists() and fernflower.exists()):
        raise Exception(f'ERROR: Missing files: ./lib/fernflower.jar or ./src/{version}-{side}-temp.jar')

    path = path.resolve()
    fernflower = fernflower.resolve()
    subprocess.run(['java',
                    '-Xmx4G',
                    '-Xms1G',
                    '-jar', str(fernflower),
                    '-hes=0',  # hide empty super invocation deactivated (might clutter but allow following)
                    '-hdc=0',  # hide empty default constructor deactivated (allow to track)
                    '-dgs=1',  # decompile generic signatures activated (make sure we can follow types)
                    '-lit=1',  # output numeric literals
                    '-asc=1',  # encode non-ASCII characters in string and character
                    '-log=WARN',
                    str(path), f'./src/{decompiled_version}/{side}'
                    ], check=True, capture_output=quiet)
    if not quiet:
        print(f'- Removing -> {version}-{side}-temp.jar')
    os.remove(path)
    if not quiet:
        print("Decompressing remapped jar to directory")

    path = cwd / "src" / decompiled_version / side / f"{version}-{side}-temp.jar"
    with zipfile.ZipFile() as z:
        z.extractall(path=path.parent)
    t = time.time() - t
    if not quiet:
        print(f'Done in %.1fs (file was decompressed in {decompiled_version}/{side})' % t)
        print('Remove Extra Jar file? (y/n): ')
        response = input() or "y"
        if response == 'y':
            print(f'- Removing -> {decompiled_version}/{side}/{version}-{side}-temp.jar')
            os.remove(path)
    if force:
        os.remove(path)


def decompile_cfr(decompiled_version, version, side, quiet):
    if not quiet:
        print('=== Decompiling using CFR (silent) ===')
    t = time.time()
    path = cwd / "src" / f"{version}-{side}-temp.jar"
    cfr = cwd / "lib" / f"cfr-{DECOMPILERS['cfr']['version']}.jar"
    if not (path.exists() and cfr.exists()):
        raise Exception(f'ERROR: Missing files: ./lib/cfr-{DECOMPILERS['cfr']['version']}.jar or ./src/{version}-{side}-temp.jar')

    path = path.resolve()
    cfr = cfr.resolve()
    outpath = cwd / "src" / decompiled_version / side
    subprocess.run(['java',
                    '-Xmx4G',
                    '-Xms1G',
                    '-jar', str(cfr),
                    str(path),
                    '--outputdir', str(outpath),
=======
def decompile_fern_flower(decompiled_version: str, version: str, side: SideType, quiet, force) -> None:
    if not quiet:
        print('=== Decompiling using FernFlower (silent) ===')
    t = time.time()

    path = (PATH_TO_ROOT_DIR / "src" / f"{version}-{side}-temp.jar")
    if not path.exists() or not path.is_file():
        raise RuntimeError(f'Missing file: {path}')
    path = path.resolve()

    fernflower = (PATH_TO_ROOT_DIR / "lib" / "fernflower.jar")
    if not fernflower.exists() or not fernflower.is_file():
        raise RuntimeError(f'Missing file: {fernflower}')
    fernflower = fernflower.resolve()

    side_folder = (PATH_TO_ROOT_DIR / "src" / decompiled_version / side)
    subprocess.run(['java',
                    '-Xmx4G',
                    '-Xms1G',
                    '-jar', fernflower.__str__(),
                    '-hes=0',  # hide empty super invocation deactivated (might clutter but allow following)
                    '-hdc=0',  # hide empty default constructor deactivated (allow to track)
                    '-dgs=1',  # decompile generic signatures activated (make sure we can follow types)
                    '-lit=1',  # output numeric literals
                    '-asc=1',  # encode non-ASCII characters in string and character
                    '-log=WARN',
                    path.__str__(), side_folder
                    ], check=True, capture_output=quiet)
    if not quiet:
        print(f'Removing {path}...')
    os.remove(path)
    if not quiet:
        print("Decompressing remapped jar to directory...")
    with zipfile.ZipFile(side_folder / f"{version}-{side}-temp.jar") as z:
        z.extractall(path=side_folder)
    t = time.time() - t
    if not quiet:
        print(f'Done in %.1fs (file was decompressed in {decompiled_version}/{side})' % t)
        # TODO: Automate choice if auto mode is enabled
        print('Remove Extra Jar file? (y/n): ')
        response = input() or "y"
        if response == 'y':
            print(f'Removing {side_folder / f"{version}-{side}-temp.jar"}...')
            os.remove(side_folder / f"{version}-{side}-temp.jar")
    if force:
        os.remove(side_folder / f'{version}-{side}-temp.jar')


def decompile_cfr(decompiled_version: str, version: str, side: SideType, quiet) -> None:
    if not quiet:
        print('=== Decompiling using CFR (silent) ===')
    t = time.time()

    path = (PATH_TO_ROOT_DIR / "src" / f"{version}-{side}-temp.jar")
    if not path.exists() or not path.is_file():
        raise RuntimeError(f'Missing file: {path}')
    path = path.resolve()

    cfr = (PATH_TO_ROOT_DIR / "lib" / f"cfr-{CFR_VERSION}.jar")
    if not cfr.exists() or not path.is_file():
        raise RuntimeError(f'Missing file: {cfr}')
    cfr = cfr.resolve()

    side_folder = (PATH_TO_ROOT_DIR / "src" / decompiled_version / side)
    subprocess.run(['java',
                    '-Xmx4G',
                    '-Xms1G',
                    '-jar', cfr.__str__(),
                    path.__str__(),
                    '--outputdir', side_folder,
>>>>>>> 747d6728
                    '--caseinsensitivefs', 'true',
                    "--silent", "true"
                    ], check=True, capture_output=quiet)
    if not quiet:
<<<<<<< HEAD
        print(f'- Removing -> {version}-{side}-temp.jar')
        print(f'- Removing -> summary.txt')
    os.remove(path)
    os.remove(cwd / "src" / decompiled_version / side / "summary.txt")
    if not quiet:
        t = time.time() - t
        print('Done in %.1fs' % t)


def decompile(decompiler, decompiled_version, version, side, quiet, force):
    if decompiler == "cfr":
        decompile_cfr(decompiled_version, version, side, quiet)
    else:
        decompile_fernflower(decompiled_version, version, side, quiet, force)
=======
        print(f'Removing {path}...')
    os.remove(path)
    if not quiet:
        print(f'Removing {side_folder / "summary.txt"}...')
    os.remove(side_folder / "summary.txt")
    if not quiet:
        t = time.time() - t
        print('Done in %.1fs' % t)
>>>>>>> 747d6728


def remove_brackets(line: str, counter: int) -> tuple[str, int]:
    while '[]' in line:  # get rid of the array brackets while counting them
        counter += 1
        line = line[:-2]
    return line, counter


def remap_file_path(path: str) -> str:
    remap_primitives = {"int": "I", "double": "D", "boolean": "Z", "float": "F", "long": "J", "byte": "B", "short": "S",
                        "char": "C", "void": "V"}
    return "L" + "/".join(path.split(".")) + ";" if path not in remap_primitives else remap_primitives[path]


<<<<<<< HEAD
def convert_mappings(version, side, quiet):
    dir_path = cwd / "mappings" / version
    mappings_file = dir_path / f"{side}.txt"
    converted_mappings_file = dir_path / f"{side}.tsrg"

    if (converted_mappings_file.exists() and converted_mappings_file.is_file()):
        if not quiet:
            print(f"{side} mappings file for {version} already converted, not converting again")
        return

    with open(mappings_file, 'r') as inputFile:
        file_name = {}
=======
def convert_mappings(version: str, side: SideType, quiet) -> None:
    version_side_path = (PATH_TO_ROOT_DIR / "mappings" / version / f"{side}.txt")
    with open(version_side_path, 'r') as inputFile:
        file_name: dict[str, str] = {}
>>>>>>> 747d6728
        for line in inputFile.readlines():
            if line.startswith('#'):  # comment at the top, could be stripped
                continue
            deobf_name, obf_name = line.split(' -> ')
            if not line.startswith('    '):
                obf_name = obf_name.split(":")[0]
                file_name[remap_file_path(deobf_name)] = obf_name  # save it to compare to put the Lb

<<<<<<< HEAD
    with open(mappings_file, 'r') as inputFile, open(converted_mappings_file, 'w+') as outputFile:
=======
    with open(version_side_path, 'r') as inputFile, open(PATH_TO_ROOT_DIR / "mappings" / version / f"{side}.tsrg",
                                                         'w+') as outputFile:
>>>>>>> 747d6728
        for line in inputFile.readlines():
            if line.startswith('#'):  # comment at the top, could be stripped
                continue
            deobf_name, obf_name = line.split(' -> ')
            if line.startswith('    '):
                obf_name = obf_name.rstrip()  # remove leftover right spaces
                deobf_name = deobf_name.lstrip()  # remove leftover left spaces
                method_type, method_name = deobf_name.split(" ")  # split the `<methodType> <methodName>`
                method_type = method_type.split(":")[
                    -1]  # get rid of the line numbers at the beginning for functions eg: `14:32:void`-> `void`
                if "(" in method_name and ")" in method_name:  # detect a function function
                    variables = method_name.split('(')[-1].split(')')[0]  # get rid of the function name and parenthesis
                    function_name = method_name.split('(')[0]  # get the function name only
                    array_length_type = 0

                    method_type, array_length_type = remove_brackets(method_type, array_length_type)
                    method_type = remap_file_path(
                        method_type)  # remap the dots to / and add the L ; or remap to a primitives character
                    method_type = "L" + file_name[
                        method_type] + ";" if method_type in file_name else method_type  # get the obfuscated name of the class
                    if "." in method_type:  # if the class is already packaged then change the name that the obfuscated gave
                        method_type = "/".join(method_type.split("."))
                    for i in range(array_length_type):  # restore the array brackets upfront
                        if method_type[-1] == ";":
                            method_type = "[" + method_type[:-1] + ";"
                        else:
                            method_type = "[" + method_type

                    if variables != "":  # if there is variables
                        array_length_variables = [0] * len(variables)
                        variables = list(variables.split(","))  # split the variables
                        for i in range(len(variables)):  # remove the array brackets for each variable
                            variables[i], array_length_variables[i] = remove_brackets(variables[i],
                                                                                      array_length_variables[i])
                        variables = [remap_file_path(variable) for variable in
                                     variables]  # remap the dots to / and add the L ; or remap to a primitives character
                        variables = ["L" + file_name[variable] + ";" if variable in file_name else variable for variable
                                     in variables]  # get the obfuscated name of the class
                        variables = ["/".join(variable.split(".")) if "." in variable else variable for variable in
                                     variables]  # if the class is already packaged then change the obfuscated name
                        for i in range(len(variables)):  # restore the array brackets upfront for each variable
                            for _ in range(array_length_variables[i]):
                                if variables[i][-1] == ";":
                                    variables[i] = "[" + variables[i][:-1] + ";"
                                else:
                                    variables[i] = "[" + variables[i]
                        variables = "".join(variables)

                    outputFile.write(f'\t{obf_name} ({variables}){method_type} {function_name}\n')
                else:
                    outputFile.write(f'\t{obf_name} {method_name}\n')

            else:
                obf_name = obf_name.split(":")[0]
                outputFile.write(remap_file_path(obf_name)[1:-1] + " " + remap_file_path(deobf_name)[1:-1] + "\n")
    if not quiet:
        print("Mappings converted!")


<<<<<<< HEAD
def make_paths(version, side, quiet, clean, force):
    path = cwd / "mappings" / version
=======
def make_paths(version: str, side: SideType, removal_bool, force, forceno) -> str:
    path = (PATH_TO_ROOT_DIR / "mappings" / version)
>>>>>>> 747d6728
    if not path.exists():
        path.mkdir(parents=True)
    else:
        if clean:
            shutil.rmtree(path)
            path.mkdir(parents=True)
<<<<<<< HEAD
    path = cwd / "versions" / version
    if not path.exists():
        path.mkdir(parents=True)
    else:
        path = cwd / "versions" / version / "version.json"
        if path.is_file() and clean:
            path.unlink()
    if Path("versions").exists():
        path = cwd / "versions" / "version_manifest.json"
        if path.is_file() and clean:
            path.unlink()

    path = cwd / "versions" / version / side
    if path.exists() and path.is_file() and clean:
        if force:
            path = cwd / Path(f'versions/{version}')
=======

    path = (PATH_TO_ROOT_DIR / "versions" / version)
    if not path.exists():
        path.mkdir(parents=True)
    else:
        path = (path / "version.json")
        if path.is_file() and removal_bool:
            path.unlink()

    if (PATH_TO_ROOT_DIR / "versions").exists():
        path = (PATH_TO_ROOT_DIR / "versions" / "version_manifest.json")
        if path.is_file() and removal_bool:
            path.unlink()

    path = (PATH_TO_ROOT_DIR / "versions" / version / f"{side}.jar")
    if path.is_file() and removal_bool:
        if force:
            path = (PATH_TO_ROOT_DIR / "versions" / version)
>>>>>>> 747d6728
            shutil.rmtree(path)
            path.mkdir(parents=True)
        else:
            aw = input(f"versions/{version}/{side}.jar already exists, wipe it (w) or ignore (i) ? ") or "i"
<<<<<<< HEAD
            path = cwd / Path(f'versions/{version}')
=======
            path = (PATH_TO_ROOT_DIR / "versions" / version)
>>>>>>> 747d6728
            if aw == "w":
                shutil.rmtree(path)
                path.mkdir(parents=True)

<<<<<<< HEAD
    path = cwd / "src" / version / side
=======
    path = (PATH_TO_ROOT_DIR / "src" / version / side)
>>>>>>> 747d6728
    if not path.exists():
        path.mkdir(parents=True)
    else:
        if force:
            shutil.rmtree(path)
<<<<<<< HEAD
        else:
            if not quiet:
                print(f"{path} exists, creating new directory")
            version = version + side + "_" + str(random.getrandbits(128))
        path = cwd / "src" / version / side
        path.mkdir(parents=True)

    path = cwd / "tmp" / version / side
=======
        elif forceno:
            version = version + side + "_" + str(random.getrandbits(128))
            path = (PATH_TO_ROOT_DIR / "src" / version / side)
        else:
            aw = input(
                f"/src/{version}/{side} already exists, wipe it (w), create a new folder (n) or kill the process (k) ? ") or "n"
            if aw == "w":
                shutil.rmtree(path)
            elif aw == "n":
                version = version + side + "_" + str(random.getrandbits(128))
                path = (PATH_TO_ROOT_DIR / "src" / version / side)
            else:
                sys.exit(-1)
        path.mkdir(parents=True)

    path = (PATH_TO_ROOT_DIR / "tmp" / version / side)
>>>>>>> 747d6728
    if not path.exists():
        path.mkdir(parents=True)
    else:
        if clean:
            shutil.rmtree(path)
            path.mkdir(parents=True)
    return version


<<<<<<< HEAD
def run(version, side, decompiler="cfr", quiet=False, clean=False, force=False):
    decompiled_version = make_paths(version, side, quiet, clean, force)
    get_global_manifest(quiet)
    get_version_manifest(version, quiet)

    get_mappings(version, side, quiet)
    convert_mappings(version, side, quiet)
    get_version_jar(version, side, quiet)
    remap(version, side, quiet)
=======
def delete_dependencies(version: str, side: SideType) -> None:
    path = (PATH_TO_ROOT_DIR / "tmp" / version / side)
    temp_jar_path = (PATH_TO_ROOT_DIR / "src" / f"{version}-{side}-temp.jar")
    with zipfile.ZipFile(temp_jar_path) as z:
        z.extractall(path=path)
>>>>>>> 747d6728

    decompile(decompiler, decompiled_version, version, side, quiet, force)

<<<<<<< HEAD
    return decompiled_version
=======
    with zipfile.ZipFile(temp_jar_path, 'w') as z:
        for f in glob.iglob(f'{path}{os.sep}**', recursive=True):
            z.write(f, arcname=f[len(str(path)) + 1:])
>>>>>>> 747d6728


def main():
    check_java()
    snapshot, latest = get_latest_version()
<<<<<<< HEAD
    if snapshot is None or latest is None:
        raise Exception("Error getting latest versions, please refresh cache")
=======
>>>>>>> 747d6728
    # for arguments
    parser = argparse.ArgumentParser(description='Decompile Minecraft source code')
    parser.add_argument('mcversion', type=str, nargs="?", default=latest,
                        help=f"The version you want to decompile (alid version starting from 19w36a (snapshot) and 1.14.4 (releases))\n"
                             f"Use 'snap' for latest snapshot ({snapshot}) or 'latest' for latest version ({latest})")
    parser.add_argument('--interactive', '-i', type=str2bool, default=False,
                        help="Enable an interactive CLI to specify options (all other command line arguments, besides --quiet, will be ignored)")
    parser.add_argument('--side', '-s', type=str, dest='side', default="client", choices=["client", "server"],
                        help='Whether to decompile the client side or server side')
    parser.add_argument('--clean', '-c', dest='clean', action='store_true', default=False,
                        help=f"Clean old runs")
    parser.add_argument('--force', '-f', dest='force', action='store_true', default=False,
<<<<<<< HEAD
                        help=f"Force resolving conflicts by replacing old files")
    parser.add_argument('--decompiler', '-d', type=str, dest='decompiler', default="cfr", choices=DECOMPILERS.keys(),
                        help=f"Select a copmiler to run")
=======
                        help=f"Force resolve conflicts by replacing old files.")
    parser.add_argument('--forceno', '-fn', dest='forceno', action='store_false', default=True,
                        help=f"Force resolve conflicts by creating new directories.")
    parser.add_argument('--decompiler', '-d', type=str, dest='decompiler', default="cfr",
                        help=f"Choose between Fernflower and CFR.")
    parser.add_argument('--nauto', '-na', dest='nauto', action='store_true', default=False,
                        help=f"Choose between auto and manual mode.")
    parser.add_argument('--download_mapping', '-dm', nargs='?', const=True, type=str2bool, dest='download_mapping',
                        default=True,
                        required="--nauto" in sys.argv or "-na" in sys.argv,
                        help=f"Download the mappings (only if auto off)")
    parser.add_argument('--remap_mapping', '-rmap', nargs='?', const=True, type=str2bool, dest='remap_mapping',
                        default=True,
                        required="--nauto" in sys.argv or "-na" in sys.argv,
                        help=f"Remap the mappings to tsrg (only if auto off)")
    parser.add_argument('--download_jar', '-dj', nargs='?', const=True, type=str2bool, dest='download_jar',
                        default=True,
                        required="--nauto" in sys.argv or "-na" in sys.argv,
                        help=f"Download the jar (only if auto off)")
    parser.add_argument('--remap_jar', '-rjar', nargs='?', const=True, type=str2bool, dest='remap_jar', default=True,
                        required="--nauto" in sys.argv or "-na" in sys.argv, help=f"Remap the jar (only if auto off)")
    parser.add_argument('--delete_dep', '-dd', nargs='?', const=True, type=str2bool, dest='delete_dep', default=True,
                        required="--nauto" in sys.argv or "-na" in sys.argv,
                        help=f"Delete the dependencies (only if auto off)")
    parser.add_argument('--decompile', '-dec', nargs='?', const=True, type=str2bool, dest='decompile', default=True,
                        required="--nauto" in sys.argv or "-na" in sys.argv, help=f"Decompile (only if auto off)")
>>>>>>> 747d6728
    parser.add_argument('--quiet', '-q', dest='quiet', action='store_true', default=False,
                        help=f"Suppresses logging output")
    
    args = parser.parse_args()
<<<<<<< HEAD
=======
    if args.mcversion:
        use_flags = True
    if not args.quiet:
        print(
            "Decompiling using official Mojang mappings (Default options are in uppercase, you can just press Enter):")
    if use_flags:
        removal_bool = args.clean
    else:
        removal_bool = input("Do you want to clean up old runs? (y/N): ") in ["y", "yes"]
    if use_flags:
        decompiler = args.decompiler
    else:
        decompiler = input("Please input your decompiler choice: Fernflower or CFR (CFR/f): ")
    decompiler = decompiler.lower() if decompiler.lower() in ["fernflower", "cfr", "f"] else "cfr"
    if use_flags:
        version: str | None = args.mcversion
        if version is None:
            raise ValueError('You must provide a version with --mcversion <version, "latest", or "snap">')
    else:
        version = input(f"Please input a valid version starting from 19w36a (snapshot) or 1.14.4 (releases).\n" +
                        f"Use 'snap' for the latest snapshot ({snapshot}) or 'latest' for the latest version ({latest}) :") or latest
    if version in ["snap", "s", "snapshot"]:
        version = snapshot
    if version in ["latest", "l"]:
        version = latest
    if use_flags:
        side: str = args.side
    else:
        side = input("Please select either client or server side (C/s) : ")
    side = side.lower() if side.lower() in ("client", "server", "c", "s") else CLIENT
    side = CLIENT if side in ("client", "c") else SERVER
    decompiled_version = make_paths(version, side, removal_bool, args.force, args.forceno)
    get_global_manifest(args.quiet)
    get_version_manifest(version, args.quiet)
    if use_flags:
        r = not args.nauto
    else:
        r = input("Auto mode? (Y/n): ") or "y"
        r = r.lower() == "y"
    if r:
        get_mappings(version, side, args.quiet)
        convert_mappings(version, side, args.quiet)
        get_version_jar(version, side, args.quiet)
        remap(version, side, args.quiet)
        if decompiler.lower() == "cfr":
            decompile_cfr(decompiled_version, version, side, args.quiet)
        else:
            decompile_fern_flower(decompiled_version, version, side, args.quiet, args.force)
        if not args.quiet:
            print("===FINISHED===")
            print(f"Output is in /src/{decompiled_version}")
        return
>>>>>>> 747d6728

    try:
        if args.interactive:
            # Enable interactive mode

            args.clean = input("Do you want to clean up old runs? (y/N): ") in ["y", "yes"]
            if not args.clean:
                args.force = input("Do you want to force replacing old files on conflict? (y/N): ") in ["y", "yes"]

            version = input(f"Please input a valid version starting from 19w36a (snapshot) and 1.14.4 (releases),\n" +
                            f"Use 'snap' for latest snapshot ({snapshot}) or 'latest' for latest version ({latest}): ") or latest
            if version in ["snap", "s", "snapshot"]:
                version = snapshot
            if version in ["latest", "l"]:
                version = latest
            args.mcversion = version

            args.side = SERVER if input("Please select either client or server side (C/s): ").lower() in ["server", "s"] else CLIENT
            args.decompiler = "fernflower" if input("Please input your decompiler of choice: cfr or fernflower (CFR/f): ").lower() in ["fernflower", "f"] else "cfr"

        decompiled_version = run(args.mcversion, args.side, args.decompiler, args.quiet, args.clean, args.force)

    except KeyboardInterrupt:
        if not args.quiet:
            print("Keyboard interrupt detected, exiting")
        sys.exit(-1)
    except Exception as e:
        if not args.quiet:
            print("===Error detected!===")
            traceback.print_exc()
            sys.exit(-1)
        else:
            raise e
    if not args.quiet:
        print("===FINISHED===")
<<<<<<< HEAD
        print(f"output is in /src/{decompiled_version}")
=======
        print(f"Output is in /src/{decompiled_version}")
>>>>>>> 747d6728


if __name__ == "__main__":
    main()<|MERGE_RESOLUTION|>--- conflicted
+++ resolved
@@ -26,15 +26,11 @@
 MANIFEST_LOCATION = "https://piston-meta.mojang.com/mc/game/version_manifest_v2.json"
 CLIENT = "client"
 SERVER = "server"
-<<<<<<< HEAD
 DECOMPILERS = {
     "fernflower": {},
     "cfr": {"version": "0.152"}
 }
-=======
 SideType: TypeAlias = Literal['client', 'server']
-PATH_TO_ROOT_DIR = Path(os.path.dirname(sys.argv[0]))
->>>>>>> 747d6728
 
 cwd = Path(__file__).parent
 
@@ -44,14 +40,8 @@
     elif sys.platform.startswith('win'):
         return Path("~", "AppData", "Roaming", ".minecraft")
     elif sys.platform.startswith('darwin'):
-<<<<<<< HEAD
-        return Path("~/Library/Application Support/minecraft")
-    else:
-        raise Exception(f"Unknown platform: {sys.platform}")
-=======
         return Path("~", "Library", "Application Support", "minecraft")
     raise RuntimeError(f"Platform {sys.platform} is not supported.")
->>>>>>> 747d6728
 
 
 mc_path = get_minecraft_path()
@@ -71,14 +61,8 @@
     yesterday = datetime.datetime.now() - datetime.timedelta(days=1)
     return creation_time < yesterday
 
-<<<<<<< HEAD
-def check_java():
+def check_java() -> bool:
     """Check for a Java installation"""
-=======
-def check_java() -> None:
-    """Check for Java and setup the proper directory if needed."""
-    results = []
->>>>>>> 747d6728
     if sys.platform.startswith('win'):
         # Check Windows registry
         import winreg
@@ -115,7 +99,6 @@
             return True
 
     elif sys.platform.startswith('linux') or sys.platform.startswith('darwin'):
-<<<<<<< HEAD
         # Check for global installation
         try:
             subprocess.run(['java', '-version'], stdout=open(os.devnull, 'w'), stderr=subprocess.STDOUT, check=True)
@@ -128,12 +111,12 @@
             return True
 
     else:
-        raise Exception(f"Unknown platform: {sys.platform}")
+        raise OSError(f"Unknown platform: {sys.platform}")
     
-    raise Exception('Java JDK is not installed! Please install java JDK from https://java.oracle.com or OpenJDK.')
-
-
-def get_global_manifest(quiet):
+    raise RuntimeError('Java JDK is not installed! Please install a Java JDK from https://java.oracle.com, or install OpenJDK.')
+
+
+def get_global_manifest(quiet) -> None:
     version_manifest = cwd / "versions" / "version_manifest.json"
     if version_manifest.exists() and version_manifest.is_file() and not is_file_outdated(version_manifest):
         if not quiet:
@@ -142,38 +125,7 @@
     download_file(MANIFEST_LOCATION, version_manifest, quiet)
 
 
-def download_file(url, filename, quiet=True):
-=======
-        if not results:
-            try:
-                subprocess.run(['java', '-version'], stdout=open(os.devnull, 'w'), stderr=subprocess.STDOUT, check=True)
-                results.append('')
-            except (CalledProcessError, OSError):
-                pass
-        if not results:
-            results.append(which('java', path='/usr/bin'))
-        if not results:
-            results.append(which('java', path='/usr/local/bin'))
-        if not results:
-            results.append(which('java', path='/opt'))
-    results = [path for path in results if path is not None]
-    if not results:
-        raise RuntimeError(
-            'Java JDK is not installed! Please install a Java JDK from https://java.oracle.com, or install OpenJDK.')
-
-
-def get_global_manifest(quiet) -> None:
-    versionManifsetPath = (PATH_TO_ROOT_DIR / "versions" / "version_manifest.json")
-    if versionManifsetPath.is_file():
-        if not quiet:
-            print(
-                f"Manifest already exists; not downloading again. If another manifest is wanted, please delete manually before running the program (location: {versionManifsetPath}).")
-        return
-    download_file(MANIFEST_LOCATION, versionManifsetPath, quiet)
-
-
-def download_file(url, filename: Path, quiet) -> None:
->>>>>>> 747d6728
+def download_file(url: str, filename: Path, quiet=True) -> None:
     try:
         if not quiet:
             print(f'Downloading {url} to {filename}...')
@@ -183,7 +135,6 @@
         filename.parent.mkdir(parents=True, exist_ok=True)
         with open(filename, 'wb+') as local_file:
             local_file.write(f.read())
-<<<<<<< HEAD
             if not quiet:
                 print(f'Downloaded {filename} successfully!')
     except (HTTPError, URLError) as e:
@@ -194,33 +145,26 @@
         raise e
 
 
-def get_latest_version():
+def get_latest_version() -> tuple[str | None, str | None]:
     path_to_json = cwd / "tmp" / "manifest.json"
-=======
-    except HTTPError as e:
-        raise RuntimeError(f'HTTP Error: {e}')
-    except URLError as e:
-        raise RuntimeError(f'URL Error: {e}')
-
-
-def get_latest_version() -> tuple[str, str]:
-    path_to_json = (PATH_TO_ROOT_DIR / 'manifest.json')
->>>>>>> 747d6728
     download_file(MANIFEST_LOCATION, path_to_json, True)
-    snapshot = None
-    release = None
+    snapshot: str | None = None
+    release: str | None = None
     if path_to_json.is_file():
         path_to_json = path_to_json.resolve()
         with open(path_to_json) as f:
             versions = json.load(f)["latest"]
-<<<<<<< HEAD
-            if versions and versions.get("release") and versions.get("release"):
-                version = versions.get("release")
+            if versions:
+                release = versions.get("release")
                 snapshot = versions.get("snapshot")
-    return snapshot, version
-
-
-def get_version_manifest(target_version, quiet):
+
+    if snapshot is None or release is None:
+        raise RuntimeError("Error getting latest versions, please refresh cache")
+
+    return snapshot, release
+
+
+def get_version_manifest(target_version: str, quiet: bool) -> None:
     version_json = cwd / "versions" / target_version / "version.json"
     if version_json.exists() and version_json.is_file():
         if not quiet:
@@ -228,7 +172,7 @@
         return
     version_manifest = cwd / "versions" / "version_manifest.json"
     if not (version_manifest.exists() and version_manifest.is_file()):
-        raise Exception('Missing manifest file: version.json')
+        raise RuntimeError(f'Missing manifest file: {version_manifest}')
     
     version_manifest = version_manifest.resolve()
     with open(version_manifest) as f:
@@ -241,40 +185,6 @@
 
 def sha256(fname: Union[Union[str, bytes], int]):
     import hashlib
-=======
-            if versions and versions.get("release"):
-                release: str = versions.get("release")
-            if versions and versions.get("snapshot"):
-                snapshot: str = versions.get("snapshot")
-    path_to_json.unlink()
-    if release is None:
-        raise RuntimeError("Could not get latest release. Please refresh cache.")
-    if snapshot is None:
-        raise RuntimeError("Could not get latest snapshot. Please refresh cache.")
-    return snapshot, release
-
-
-def get_version_manifest(target_version: str, quiet) -> None:
-    version_path = (PATH_TO_ROOT_DIR / "versions" / target_version / "version.json")
-    if version_path.is_file():
-        if not quiet:
-            print(
-                f"Version manifest already exists; not downloading again. If another version manifest is wanted, please delete manually before running the program (location: {version_path}).")
-        return
-    path_to_json = (PATH_TO_ROOT_DIR / "versions" / "version_manifest.json")
-    if not path_to_json.exists() or not path_to_json.is_file(): raise RuntimeError(
-        f'Missing manifest file: {path_to_json}')
-    path_to_json = path_to_json.resolve()
-    with open(path_to_json) as f:
-        versions = json.load(f)["versions"]
-        for version in versions:
-            if version.get("id") and version.get("id") == target_version and version.get("url"):
-                download_file(version.get("url"), version_path, quiet)
-                break
-
-
-def sha256(fname: Union[Union[str, bytes], int]) -> str:
->>>>>>> 747d6728
     hash_sha256 = hashlib.sha256()
     with open(fname, "rb") as f:
         for chunk in iter(lambda: f.read(4096), b""):
@@ -282,8 +192,7 @@
     return hash_sha256.hexdigest()
 
 
-<<<<<<< HEAD
-def get_version_jar(target_version, side, quiet):
+def get_version_jar(target_version: str, side: SideType, quiet) -> None:
     version_json = cwd / "versions" / target_version / "version.json"
     jar_path = cwd / "versions" / target_version / f"{side}.jar"
     if jar_path.exists() and jar_path.is_file():
@@ -308,51 +217,17 @@
                 content = None
                 try:
                     content = z.read("META-INF/versions.list")
-=======
-def get_version_jar(target_version: str, side: SideType, quiet) -> None:
-    path_to_json = (PATH_TO_ROOT_DIR / "versions" / target_version / "version.json")
-    target_side_path = (PATH_TO_ROOT_DIR / "versions" / target_version / f"{side}.jar")
-    if target_side_path.is_file():
-        if not quiet:
-            print(
-                f"Version jar already exists; not downloading again. If another version jar is wanted, please delete manually before running the program (location: {target_side_path}).")
-        return
-    if not path_to_json.exists() or not path_to_json.is_file(): raise RuntimeError(
-        f'Missing manifest file: {path_to_json}')
-    path_to_json = path_to_json.resolve()
-    with open(path_to_json) as f:
-        jsn = json.load(f)
-        if not jsn.get("downloads") or not jsn.get("downloads").get(side) or not jsn.get("downloads").get(side).get(
-            "url"):
-            raise RuntimeError("Could not download jar, missing fields")
-        download_file(jsn.get("downloads").get(side).get("url"), target_side_path, quiet)
-        # In case the server is newer than 21w39a you need to actually extract it first from the archive
-        if side == SERVER:
-            if not target_side_path.exists():
-                raise RuntimeError(
-                    f"Jar was maybe downloaded but not located, this is a failure, check path at {target_side_path}")
-            with zipfile.ZipFile(target_side_path, mode="r") as z:
-                content = None
-                try:
-                    content = z.read(Path(f"META-INF", "versions.list"))
->>>>>>> 747d6728
                 except Exception as _:
                     # we don't have a versions.list in it
                     pass
                 if content is not None:
                     element = content.split(b"\t")
                     if len(element) != 3:
-<<<<<<< HEAD
-                        raise Exception(f"Jar should be extracted but version list is not in the correct format, expected 3 fields, got {len(element)} for {content}")
-=======
-                        raise RuntimeError(
-                            f"Jar should be extracted but version list is not in the correct format, expected 3 fields, got {len(element)} for {content}")
->>>>>>> 747d6728
+                        raise RuntimeError(f"Jar should be extracted but version list is not in the correct format, expected 3 fields, got {len(element)} for {content}")
                     version_hash = element[0].decode()
                     version = element[1].decode()
                     path = element[2].decode()
                     if version != target_version and not quiet:
-<<<<<<< HEAD
                         print(f"Warning, version is not identical to the one targeted got {version} exepected {target_version}")
                     new_jar_path = f"versions/{target_version}"
                     new_jar_path = z.extract(f"META-INF/versions/{path}", new_jar_path)
@@ -363,32 +238,11 @@
                         raise Exception(f"Extracted file hash and expected hash did not match up, got {file_hash} expected {version_hash}")
                     shutil.move(new_jar_path, jar_path)
                     shutil.rmtree(f"versions/{target_version}/META-INF")            
-=======
-                        print(
-                            f"Warning: received version ({version}) does not match the targeted version ({target_version}).")
-                    new_jar_path = (PATH_TO_ROOT_DIR / "versions" / target_version)
-                    try:
-                        new_jar_path = z.extract(Path("META-INF", "versions", path), new_jar_path)
-                    except Exception as e:
-                        raise RuntimeError(f"Could not extract to {new_jar_path}: {e}")
-                    if not (PATH_TO_ROOT_DIR / new_jar_path).exists():
-                        raise RuntimeError(f"New {side} jar could not be extracted from archive at {new_jar_path}.")
-                    file_hash = sha256(new_jar_path)
-                    if file_hash != version_hash:
-                        raise RuntimeError(
-                            f"Extracted file's hash ({file_hash}) and expected hash ({version_hash}) did not match.")
-                    try:
-                        shutil.move((PATH_TO_ROOT_DIR / new_jar_path), target_side_path)
-                        shutil.rmtree((PATH_TO_ROOT_DIR / "versions" / target_version / "META-INF"))
-                    except Exception as e:
-                        raise RuntimeError("Exception while removing the temp file", e)
->>>>>>> 747d6728
     if not quiet:
         print("Done!")
 
 
-<<<<<<< HEAD
-def get_mappings(version, side, quiet):
+def get_mappings(version: str, side: SideType, quiet) -> None:
     mappings_file = cwd / "mappings" / version / f"{side}.txt"
     converted_mappings_file = cwd / "mappings" / version / f"{side}.tsrg"
     if (mappings_file.exists() and mappings_file.is_file()) or (converted_mappings_file.exists() and converted_mappings_file.is_file()):
@@ -408,77 +262,36 @@
                 print(f'Downloading the mappings for {version}...')
             download_file(url, mappings_file, quiet)
     else:
-        raise Exception('ERROR: Missing manifest file: version.json')
-=======
-def get_mappings(version: str, side: SideType, quiet) -> None:
-    versionSidePath = (PATH_TO_ROOT_DIR / "mappings" / version / f"{side}.txt")
-    if versionSidePath.is_file():
-        if not quiet:
-            print(
-                f"Mappings already exist; not downloading again. If other mappings are wanted, please delete manually before running the program (location: {versionSidePath}).")
-        return
-    path_to_json = (PATH_TO_ROOT_DIR / "versions" / version / "version.json")
-    if not path_to_json.exists() or not path_to_json.is_file():
-        raise RuntimeError(f'Missing manifest file: {path_to_json}')
-    if not quiet:
-        print(f'Found {path_to_json}')
-    path_to_json = path_to_json.resolve()
-    with open(path_to_json) as f:
-        jfile = json.load(f)
-        url = jfile['downloads']
-        if side == CLIENT:  # client:
-            if 'client_mappings' not in url or 'url' not in url['client_mappings']:
-                # TODO: Clean up failed run before raising
-                raise RuntimeError(f'Could not find client mappings for {version}')
-            url = url['client_mappings']['url']
-        elif side == SERVER:  # server
-            if 'server_mappings' not in url or 'url' not in url['server_mappings']:
-                # TODO: Clean up failed run before raising
-                raise RuntimeError(f'Could not find server mappings for {version}')
-            url = url['server_mappings']['url']
-        else:
-            raise RuntimeError('Type not recognized.')
-        if not quiet:
-            print(f'Downloading the mappings for {version}...')
-        download_file(url,
-                      (PATH_TO_ROOT_DIR / "mappings" / version / f"{'client' if side == CLIENT else 'server'}.txt"),
-                      quiet)
->>>>>>> 747d6728
+        raise RuntimeError(f'Missing manifest file: {version_json}')
 
 
 def remap(version: str, side: SideType, quiet) -> None:
     if not quiet:
         print('=== Remapping jar using SpecialSource ====')
     t = time.time()
-<<<<<<< HEAD
+
     path = cwd / "versions" / version / f"{side}.jar"
     # that part will not be assured by arguments
     if not path.exists() or not path.is_file():
         path_temp = (mc_path / "versions" / version / f"{version}.jar").expanduser()
         if path_temp.exists() and path_temp.is_file():
-            r = input("Error, defaulting to client.jar from your local Minecraft folder, continue? (y/n)") or "y"
-=======
-    path = (PATH_TO_ROOT_DIR / "versions" / version / f"{side}.jar")
-    # that part will not be assured by arguments
-    if not path.exists() or not path.is_file():
-        path_temp = (mc_path / "versions" / version / f"{version}.jar").expanduser()
-        if path_temp.is_file():
-            # TODO: Automate choice if auto mode is enabled
-            r = input("Error: defaulting to client.jar from your local Minecraft folder. Continue? (y/n)") or "y"
->>>>>>> 747d6728
-            if r != "y":
-                # TODO: Replace with something else
-                sys.exit(-1)
             path = path_temp
-<<<<<<< HEAD
+        else:
+            raise RuntimeError(f'Missing file: {path}')
+    path = path.resolve()
+
     mapp = cwd / "mappings" / version / f"{side}.tsrg"
+    if not mapp.exists() or not mapp.is_file():
+        raise RuntimeError(f'Missing file: {mapp}')
+    mapp = mapp.resolve()
+
     specialsource = cwd / "lib" / f"SpecialSource-{SPECIAL_SOURCE_VERSION}.jar"
-    if not (path.exists() and mapp.exists() and specialsource.exists() and path.is_file() and mapp.is_file() and specialsource.is_file()):
-       raise Exception(f'ERROR: Missing files: ./lib/SpecialSource-{SPECIAL_SOURCE_VERSION}.jar or mappings/{version}/{side}.tsrg or versions/{version}/{side}.jar')
-    path = path.resolve()
-    mapp = mapp.resolve()
+    if not specialsource.exists() or not specialsource.is_file():
+        raise RuntimeError(f'Missing file: {special_ource}')
     specialsource = specialsource.resolve()
+
     outpath = cwd / "src" / f"{version}-{side}-temp.jar"
+
     subprocess.run(['java',
                     '-jar', str(specialsource),
                     '--in-jar', str(path),
@@ -487,49 +300,27 @@
                     "--kill-lvt"  # kill snowmen
                     ], check=True, capture_output=quiet)
     if not quiet:
-        print(f'- New -> {version}-{side}-temp.jar')
-=======
+        print(f'Created {outpath}.')
+        t = time.time() - t
+        print('Done in %.1fs' % t)
+
+
+def decompile_fernflower(decompiled_version: str, version: str, side: SideType, quiet, force) -> None:
+    if not quiet:
+        print('=== Decompiling using FernFlower (silent) ===')
+    t = time.time()
+
+    path = cwd / "src" / f"{version}-{side}-temp.jar"
     if not path.exists() or not path.is_file():
         raise RuntimeError(f'Missing file: {path}')
     path = path.resolve()
 
-    mapp = (PATH_TO_ROOT_DIR / "mappings" / version / f"{side}.tsrg")
-    if not mapp.exists() or not mapp.is_file():
-        raise RuntimeError(f'Missing file: {mapp}')
-    mapp = mapp.resolve()
-
-    special_source_path = (PATH_TO_ROOT_DIR / "lib" / f"SpecialSource-{SPECIAL_SOURCE_VERSION}.jar")
-    if not special_source_path.exists() or not special_source_path.is_file():
-        raise RuntimeError(f'Missing file: {special_source_path}')
-    special_source_path = special_source_path.resolve()
-    out_jar_path = (PATH_TO_ROOT_DIR / "src" / f"{version}-{side}-temp.jar")
-
-    subprocess.run(['java',
-                    '-jar', special_source_path.__str__(),
-                    '--in-jar', path.__str__(),
-                    '--out-jar', out_jar_path,
-                    '--srg-in', mapp.__str__(),
-                    "--kill-lvt"  # kill snowmen
-                    ], check=True, capture_output=quiet)
-    if not quiet:
-        print(f'Created {out_jar_path}.')
->>>>>>> 747d6728
-        t = time.time() - t
-        print('Done in %.1fs' % t)
-
-
-<<<<<<< HEAD
-def decompile_fernflower(decompiled_version, version, side, quiet, force):
-    if not quiet:
-        print('=== Decompiling using FernFlower (silent) ===')
-    t = time.time()
-    path = cwd / "src" / f"{version}-{side}-temp.jar"
     fernflower = cwd / "lib" / "fernflower.jar"
-    if not (path.exists() and fernflower.exists()):
-        raise Exception(f'ERROR: Missing files: ./lib/fernflower.jar or ./src/{version}-{side}-temp.jar')
-
-    path = path.resolve()
+    if not fernflower.exists() or not fernflower.is_file():
+        raise RuntimeError(f'Missing file: {fernflower}')
     fernflower = fernflower.resolve()
+
+    side_folder = cwd / "src" / decompiled_version / side
     subprocess.run(['java',
                     '-Xmx4G',
                     '-Xms1G',
@@ -540,75 +331,7 @@
                     '-lit=1',  # output numeric literals
                     '-asc=1',  # encode non-ASCII characters in string and character
                     '-log=WARN',
-                    str(path), f'./src/{decompiled_version}/{side}'
-                    ], check=True, capture_output=quiet)
-    if not quiet:
-        print(f'- Removing -> {version}-{side}-temp.jar')
-    os.remove(path)
-    if not quiet:
-        print("Decompressing remapped jar to directory")
-
-    path = cwd / "src" / decompiled_version / side / f"{version}-{side}-temp.jar"
-    with zipfile.ZipFile() as z:
-        z.extractall(path=path.parent)
-    t = time.time() - t
-    if not quiet:
-        print(f'Done in %.1fs (file was decompressed in {decompiled_version}/{side})' % t)
-        print('Remove Extra Jar file? (y/n): ')
-        response = input() or "y"
-        if response == 'y':
-            print(f'- Removing -> {decompiled_version}/{side}/{version}-{side}-temp.jar')
-            os.remove(path)
-    if force:
-        os.remove(path)
-
-
-def decompile_cfr(decompiled_version, version, side, quiet):
-    if not quiet:
-        print('=== Decompiling using CFR (silent) ===')
-    t = time.time()
-    path = cwd / "src" / f"{version}-{side}-temp.jar"
-    cfr = cwd / "lib" / f"cfr-{DECOMPILERS['cfr']['version']}.jar"
-    if not (path.exists() and cfr.exists()):
-        raise Exception(f'ERROR: Missing files: ./lib/cfr-{DECOMPILERS['cfr']['version']}.jar or ./src/{version}-{side}-temp.jar')
-
-    path = path.resolve()
-    cfr = cfr.resolve()
-    outpath = cwd / "src" / decompiled_version / side
-    subprocess.run(['java',
-                    '-Xmx4G',
-                    '-Xms1G',
-                    '-jar', str(cfr),
-                    str(path),
-                    '--outputdir', str(outpath),
-=======
-def decompile_fern_flower(decompiled_version: str, version: str, side: SideType, quiet, force) -> None:
-    if not quiet:
-        print('=== Decompiling using FernFlower (silent) ===')
-    t = time.time()
-
-    path = (PATH_TO_ROOT_DIR / "src" / f"{version}-{side}-temp.jar")
-    if not path.exists() or not path.is_file():
-        raise RuntimeError(f'Missing file: {path}')
-    path = path.resolve()
-
-    fernflower = (PATH_TO_ROOT_DIR / "lib" / "fernflower.jar")
-    if not fernflower.exists() or not fernflower.is_file():
-        raise RuntimeError(f'Missing file: {fernflower}')
-    fernflower = fernflower.resolve()
-
-    side_folder = (PATH_TO_ROOT_DIR / "src" / decompiled_version / side)
-    subprocess.run(['java',
-                    '-Xmx4G',
-                    '-Xms1G',
-                    '-jar', fernflower.__str__(),
-                    '-hes=0',  # hide empty super invocation deactivated (might clutter but allow following)
-                    '-hdc=0',  # hide empty default constructor deactivated (allow to track)
-                    '-dgs=1',  # decompile generic signatures activated (make sure we can follow types)
-                    '-lit=1',  # output numeric literals
-                    '-asc=1',  # encode non-ASCII characters in string and character
-                    '-log=WARN',
-                    path.__str__(), side_folder
+                    str(path), side_folder
                     ], check=True, capture_output=quiet)
     if not quiet:
         print(f'Removing {path}...')
@@ -635,53 +358,43 @@
         print('=== Decompiling using CFR (silent) ===')
     t = time.time()
 
-    path = (PATH_TO_ROOT_DIR / "src" / f"{version}-{side}-temp.jar")
+    path = cwd / "src" / f"{version}-{side}-temp.jar"
     if not path.exists() or not path.is_file():
         raise RuntimeError(f'Missing file: {path}')
     path = path.resolve()
 
-    cfr = (PATH_TO_ROOT_DIR / "lib" / f"cfr-{CFR_VERSION}.jar")
+    cfr = cwd / "lib" / f"cfr-{DECOMPILERS["cfr"]["version"]}.jar"
     if not cfr.exists() or not path.is_file():
         raise RuntimeError(f'Missing file: {cfr}')
     cfr = cfr.resolve()
 
-    side_folder = (PATH_TO_ROOT_DIR / "src" / decompiled_version / side)
+    side_folder = cwd / "src" / decompiled_version / side
+    side_folder.resolve()
+
     subprocess.run(['java',
                     '-Xmx4G',
                     '-Xms1G',
-                    '-jar', cfr.__str__(),
-                    path.__str__(),
-                    '--outputdir', side_folder,
->>>>>>> 747d6728
+                    '-jar', str(cfr),
+                    str(path),
+                    '--outputdir', str(side_folder),
                     '--caseinsensitivefs', 'true',
                     "--silent", "true"
                     ], check=True, capture_output=quiet)
     if not quiet:
-<<<<<<< HEAD
-        print(f'- Removing -> {version}-{side}-temp.jar')
-        print(f'- Removing -> summary.txt')
+        print(f'Removing {path}...')
     os.remove(path)
-    os.remove(cwd / "src" / decompiled_version / side / "summary.txt")
+    if not quiet:
+        print(f'Removing {side_folder / "summary.txt"}...')
+    os.remove(side_folder / "summary.txt")
     if not quiet:
         t = time.time() - t
         print('Done in %.1fs' % t)
-
 
 def decompile(decompiler, decompiled_version, version, side, quiet, force):
     if decompiler == "cfr":
         decompile_cfr(decompiled_version, version, side, quiet)
     else:
         decompile_fernflower(decompiled_version, version, side, quiet, force)
-=======
-        print(f'Removing {path}...')
-    os.remove(path)
-    if not quiet:
-        print(f'Removing {side_folder / "summary.txt"}...')
-    os.remove(side_folder / "summary.txt")
-    if not quiet:
-        t = time.time() - t
-        print('Done in %.1fs' % t)
->>>>>>> 747d6728
 
 
 def remove_brackets(line: str, counter: int) -> tuple[str, int]:
@@ -697,8 +410,7 @@
     return "L" + "/".join(path.split(".")) + ";" if path not in remap_primitives else remap_primitives[path]
 
 
-<<<<<<< HEAD
-def convert_mappings(version, side, quiet):
+def convert_mappings(version: str, side: SideType, quiet: bool) -> None:
     dir_path = cwd / "mappings" / version
     mappings_file = dir_path / f"{side}.txt"
     converted_mappings_file = dir_path / f"{side}.tsrg"
@@ -709,13 +421,7 @@
         return
 
     with open(mappings_file, 'r') as inputFile:
-        file_name = {}
-=======
-def convert_mappings(version: str, side: SideType, quiet) -> None:
-    version_side_path = (PATH_TO_ROOT_DIR / "mappings" / version / f"{side}.txt")
-    with open(version_side_path, 'r') as inputFile:
         file_name: dict[str, str] = {}
->>>>>>> 747d6728
         for line in inputFile.readlines():
             if line.startswith('#'):  # comment at the top, could be stripped
                 continue
@@ -724,12 +430,7 @@
                 obf_name = obf_name.split(":")[0]
                 file_name[remap_file_path(deobf_name)] = obf_name  # save it to compare to put the Lb
 
-<<<<<<< HEAD
     with open(mappings_file, 'r') as inputFile, open(converted_mappings_file, 'w+') as outputFile:
-=======
-    with open(version_side_path, 'r') as inputFile, open(PATH_TO_ROOT_DIR / "mappings" / version / f"{side}.tsrg",
-                                                         'w+') as outputFile:
->>>>>>> 747d6728
         for line in inputFile.readlines():
             if line.startswith('#'):  # comment at the top, could be stripped
                 continue
@@ -789,20 +490,14 @@
         print("Mappings converted!")
 
 
-<<<<<<< HEAD
-def make_paths(version, side, quiet, clean, force):
+def make_paths(version: str, side: SideType, quiet: bool, clean: bool, force: bool) -> str:
     path = cwd / "mappings" / version
-=======
-def make_paths(version: str, side: SideType, removal_bool, force, forceno) -> str:
-    path = (PATH_TO_ROOT_DIR / "mappings" / version)
->>>>>>> 747d6728
     if not path.exists():
         path.mkdir(parents=True)
     else:
         if clean:
             shutil.rmtree(path)
             path.mkdir(parents=True)
-<<<<<<< HEAD
     path = cwd / "versions" / version
     if not path.exists():
         path.mkdir(parents=True)
@@ -819,50 +514,21 @@
     if path.exists() and path.is_file() and clean:
         if force:
             path = cwd / Path(f'versions/{version}')
-=======
-
-    path = (PATH_TO_ROOT_DIR / "versions" / version)
-    if not path.exists():
-        path.mkdir(parents=True)
-    else:
-        path = (path / "version.json")
-        if path.is_file() and removal_bool:
-            path.unlink()
-
-    if (PATH_TO_ROOT_DIR / "versions").exists():
-        path = (PATH_TO_ROOT_DIR / "versions" / "version_manifest.json")
-        if path.is_file() and removal_bool:
-            path.unlink()
-
-    path = (PATH_TO_ROOT_DIR / "versions" / version / f"{side}.jar")
-    if path.is_file() and removal_bool:
-        if force:
-            path = (PATH_TO_ROOT_DIR / "versions" / version)
->>>>>>> 747d6728
             shutil.rmtree(path)
             path.mkdir(parents=True)
         else:
             aw = input(f"versions/{version}/{side}.jar already exists, wipe it (w) or ignore (i) ? ") or "i"
-<<<<<<< HEAD
-            path = cwd / Path(f'versions/{version}')
-=======
-            path = (PATH_TO_ROOT_DIR / "versions" / version)
->>>>>>> 747d6728
+            path = cwd / 'versions' / version
             if aw == "w":
                 shutil.rmtree(path)
                 path.mkdir(parents=True)
 
-<<<<<<< HEAD
     path = cwd / "src" / version / side
-=======
-    path = (PATH_TO_ROOT_DIR / "src" / version / side)
->>>>>>> 747d6728
     if not path.exists():
         path.mkdir(parents=True)
     else:
-        if force:
+        if clean or force:
             shutil.rmtree(path)
-<<<<<<< HEAD
         else:
             if not quiet:
                 print(f"{path} exists, creating new directory")
@@ -871,34 +537,16 @@
         path.mkdir(parents=True)
 
     path = cwd / "tmp" / version / side
-=======
-        elif forceno:
-            version = version + side + "_" + str(random.getrandbits(128))
-            path = (PATH_TO_ROOT_DIR / "src" / version / side)
-        else:
-            aw = input(
-                f"/src/{version}/{side} already exists, wipe it (w), create a new folder (n) or kill the process (k) ? ") or "n"
-            if aw == "w":
-                shutil.rmtree(path)
-            elif aw == "n":
-                version = version + side + "_" + str(random.getrandbits(128))
-                path = (PATH_TO_ROOT_DIR / "src" / version / side)
-            else:
-                sys.exit(-1)
-        path.mkdir(parents=True)
-
-    path = (PATH_TO_ROOT_DIR / "tmp" / version / side)
->>>>>>> 747d6728
     if not path.exists():
         path.mkdir(parents=True)
     else:
         if clean:
             shutil.rmtree(path)
             path.mkdir(parents=True)
+
     return version
 
 
-<<<<<<< HEAD
 def run(version, side, decompiler="cfr", quiet=False, clean=False, force=False):
     decompiled_version = make_paths(version, side, quiet, clean, force)
     get_global_manifest(quiet)
@@ -908,33 +556,15 @@
     convert_mappings(version, side, quiet)
     get_version_jar(version, side, quiet)
     remap(version, side, quiet)
-=======
-def delete_dependencies(version: str, side: SideType) -> None:
-    path = (PATH_TO_ROOT_DIR / "tmp" / version / side)
-    temp_jar_path = (PATH_TO_ROOT_DIR / "src" / f"{version}-{side}-temp.jar")
-    with zipfile.ZipFile(temp_jar_path) as z:
-        z.extractall(path=path)
->>>>>>> 747d6728
 
     decompile(decompiler, decompiled_version, version, side, quiet, force)
 
-<<<<<<< HEAD
     return decompiled_version
-=======
-    with zipfile.ZipFile(temp_jar_path, 'w') as z:
-        for f in glob.iglob(f'{path}{os.sep}**', recursive=True):
-            z.write(f, arcname=f[len(str(path)) + 1:])
->>>>>>> 747d6728
 
 
 def main():
     check_java()
     snapshot, latest = get_latest_version()
-<<<<<<< HEAD
-    if snapshot is None or latest is None:
-        raise Exception("Error getting latest versions, please refresh cache")
-=======
->>>>>>> 747d6728
     # for arguments
     parser = argparse.ArgumentParser(description='Decompile Minecraft source code')
     parser.add_argument('mcversion', type=str, nargs="?", default=latest,
@@ -947,97 +577,13 @@
     parser.add_argument('--clean', '-c', dest='clean', action='store_true', default=False,
                         help=f"Clean old runs")
     parser.add_argument('--force', '-f', dest='force', action='store_true', default=False,
-<<<<<<< HEAD
                         help=f"Force resolving conflicts by replacing old files")
     parser.add_argument('--decompiler', '-d', type=str, dest='decompiler', default="cfr", choices=DECOMPILERS.keys(),
                         help=f"Select a copmiler to run")
-=======
-                        help=f"Force resolve conflicts by replacing old files.")
-    parser.add_argument('--forceno', '-fn', dest='forceno', action='store_false', default=True,
-                        help=f"Force resolve conflicts by creating new directories.")
-    parser.add_argument('--decompiler', '-d', type=str, dest='decompiler', default="cfr",
-                        help=f"Choose between Fernflower and CFR.")
-    parser.add_argument('--nauto', '-na', dest='nauto', action='store_true', default=False,
-                        help=f"Choose between auto and manual mode.")
-    parser.add_argument('--download_mapping', '-dm', nargs='?', const=True, type=str2bool, dest='download_mapping',
-                        default=True,
-                        required="--nauto" in sys.argv or "-na" in sys.argv,
-                        help=f"Download the mappings (only if auto off)")
-    parser.add_argument('--remap_mapping', '-rmap', nargs='?', const=True, type=str2bool, dest='remap_mapping',
-                        default=True,
-                        required="--nauto" in sys.argv or "-na" in sys.argv,
-                        help=f"Remap the mappings to tsrg (only if auto off)")
-    parser.add_argument('--download_jar', '-dj', nargs='?', const=True, type=str2bool, dest='download_jar',
-                        default=True,
-                        required="--nauto" in sys.argv or "-na" in sys.argv,
-                        help=f"Download the jar (only if auto off)")
-    parser.add_argument('--remap_jar', '-rjar', nargs='?', const=True, type=str2bool, dest='remap_jar', default=True,
-                        required="--nauto" in sys.argv or "-na" in sys.argv, help=f"Remap the jar (only if auto off)")
-    parser.add_argument('--delete_dep', '-dd', nargs='?', const=True, type=str2bool, dest='delete_dep', default=True,
-                        required="--nauto" in sys.argv or "-na" in sys.argv,
-                        help=f"Delete the dependencies (only if auto off)")
-    parser.add_argument('--decompile', '-dec', nargs='?', const=True, type=str2bool, dest='decompile', default=True,
-                        required="--nauto" in sys.argv or "-na" in sys.argv, help=f"Decompile (only if auto off)")
->>>>>>> 747d6728
     parser.add_argument('--quiet', '-q', dest='quiet', action='store_true', default=False,
                         help=f"Suppresses logging output")
     
     args = parser.parse_args()
-<<<<<<< HEAD
-=======
-    if args.mcversion:
-        use_flags = True
-    if not args.quiet:
-        print(
-            "Decompiling using official Mojang mappings (Default options are in uppercase, you can just press Enter):")
-    if use_flags:
-        removal_bool = args.clean
-    else:
-        removal_bool = input("Do you want to clean up old runs? (y/N): ") in ["y", "yes"]
-    if use_flags:
-        decompiler = args.decompiler
-    else:
-        decompiler = input("Please input your decompiler choice: Fernflower or CFR (CFR/f): ")
-    decompiler = decompiler.lower() if decompiler.lower() in ["fernflower", "cfr", "f"] else "cfr"
-    if use_flags:
-        version: str | None = args.mcversion
-        if version is None:
-            raise ValueError('You must provide a version with --mcversion <version, "latest", or "snap">')
-    else:
-        version = input(f"Please input a valid version starting from 19w36a (snapshot) or 1.14.4 (releases).\n" +
-                        f"Use 'snap' for the latest snapshot ({snapshot}) or 'latest' for the latest version ({latest}) :") or latest
-    if version in ["snap", "s", "snapshot"]:
-        version = snapshot
-    if version in ["latest", "l"]:
-        version = latest
-    if use_flags:
-        side: str = args.side
-    else:
-        side = input("Please select either client or server side (C/s) : ")
-    side = side.lower() if side.lower() in ("client", "server", "c", "s") else CLIENT
-    side = CLIENT if side in ("client", "c") else SERVER
-    decompiled_version = make_paths(version, side, removal_bool, args.force, args.forceno)
-    get_global_manifest(args.quiet)
-    get_version_manifest(version, args.quiet)
-    if use_flags:
-        r = not args.nauto
-    else:
-        r = input("Auto mode? (Y/n): ") or "y"
-        r = r.lower() == "y"
-    if r:
-        get_mappings(version, side, args.quiet)
-        convert_mappings(version, side, args.quiet)
-        get_version_jar(version, side, args.quiet)
-        remap(version, side, args.quiet)
-        if decompiler.lower() == "cfr":
-            decompile_cfr(decompiled_version, version, side, args.quiet)
-        else:
-            decompile_fern_flower(decompiled_version, version, side, args.quiet, args.force)
-        if not args.quiet:
-            print("===FINISHED===")
-            print(f"Output is in /src/{decompiled_version}")
-        return
->>>>>>> 747d6728
 
     try:
         if args.interactive:
@@ -1073,11 +619,7 @@
             raise e
     if not args.quiet:
         print("===FINISHED===")
-<<<<<<< HEAD
-        print(f"output is in /src/{decompiled_version}")
-=======
         print(f"Output is in /src/{decompiled_version}")
->>>>>>> 747d6728
 
 
 if __name__ == "__main__":
